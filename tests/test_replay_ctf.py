from __future__ import annotations

<<<<<<< HEAD
=======
import copy
import sys
from typing import Any

>>>>>>> d913dd8b
import pytest

from run_replay import get_args, main

LOG_NOT_CONTAINS_DEFAULT = [
    "Traceback",
    "Exception",
    "socket.gaierror",
]


class ReplayRunValidator:
    def __init__(
        self,
        *,
        log_contains: list[str] | None = None,
        log_not_contains: list[str] | None = None,
        expected_traj: str | None = None,
    ):
        if log_contains is None:
            log_contains = []
        if log_not_contains is None:
            log_not_contains = copy.copy(LOG_NOT_CONTAINS_DEFAULT)
        self._log_contains = log_contains
        self._log_not_contains = log_not_contains + LOG_NOT_CONTAINS_DEFAULT
        self._expected_traj = expected_traj

    def _sanitize_observation(self, observation: str) -> str:
        # exclude everything that looks like a path
        return "\n".join(line for line in observation.splitlines() if "/" not in line).strip()

    def _sanitize_traj(self, traj: dict[str, Any]) -> dict[str, Any]:
        traj = copy.deepcopy(traj)
        # can restore later
        observations = [self._sanitize_observation(t["observation"]) for t in traj["trajectory"]]
        return {"trajectory": observations}

    def __call__(self, stdout: str, traj: str | None = None) -> None:
        for log in self._log_contains:
            assert log in stdout, log
        for log in self._log_not_contains:
            assert log not in stdout, log
        if self._expected_traj is not None:
            assert traj == self._expected_traj


_REPLAY_TESTS = {
    "pwn/warmup.traj": ReplayRunValidator(
        log_contains=[
            "File updated.",
            "Opening connection to pwn.chal.csaw.io on port 8000: Done",
            "Receiving all data",
        ],
    ),
    "forensics/flash.traj": ReplayRunValidator(
        log_contains=["the black flag waved night and day from the"],
    ),
    # "web/i_got_id_demo.traj": r"4365",
    "misc/networking_1.traj": ReplayRunValidator(
        log_contains=["Password: "],
    ),
}


@pytest.mark.slow
@pytest.mark.ctf
@pytest.mark.parametrize(
    "traj_rel_path",
    ["pwn/warmup.traj", "forensics/flash.traj", "web/i_got_id_demo.traj", "rev/rock.traj", "misc/networking_1.traj"],
)
def test_ctf_traj_replay(test_ctf_trajectories_path, traj_rel_path, ctf_data_path, capsys):
    # if sys.platform == "darwin" and traj_rel_path in ["pwn/warmup.traj", "rev/rock.traj"]:
    #     pytest.skip("Skipping test on macOS")
    traj_path = test_ctf_trajectories_path / traj_rel_path
    challenge_dir = ctf_data_path / traj_rel_path.removesuffix(".traj")
    assert challenge_dir.is_dir()
    data_path = challenge_dir / "challenge.json"
    assert data_path.is_file()
    assert traj_path.is_file()
    args = [
        "--traj_path",
        str(traj_path),
        "--data_path",
        str(data_path),
        "--repo_path",
        str(challenge_dir),
        "--config_file",
        "config/default_ctf.yaml",
        "--raise_exceptions",
        "--noprint_config",
        "--ctf",
    ]
    args, remaining_args = get_args(args)
    main(**vars(args), forward_args=remaining_args)
    captured = capsys.readouterr()
    if traj_rel_path in _REPLAY_TESTS:
        _REPLAY_TESTS[traj_rel_path](stdout=captured.out)<|MERGE_RESOLUTION|>--- conflicted
+++ resolved
@@ -1,12 +1,8 @@
 from __future__ import annotations
 
-<<<<<<< HEAD
-=======
 import copy
-import sys
 from typing import Any
 
->>>>>>> d913dd8b
 import pytest
 
 from run_replay import get_args, main
