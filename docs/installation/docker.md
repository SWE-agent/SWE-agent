# Fallback: Usage with docker

!!! note "Versions"
    The docker image gets updated with every release. This means that there is some
    time lag between the introduction of the latest features and their availability
    in docker.
    We generally recommend [installing from source](source.md).

Instead of installing SWE-agent from source, you can also run the software directly using Docker. 

1. [Install Docker](https://docs.docker.com/engine/install/), then start Docker locally.
2. Run `docker pull sweagent/swe-agent:latest`
3. Add your API tokens to a file `keys.cfg` as explained [here](keys.md) or pass them as
   environment variables.

Assuming that you create `keys.cfg` in the current directory, run

```bash
docker run --rm -it -v /var/run/docker.sock:/var/run/docker.sock \
  -v $(pwd)/keys.cfg:/app/keys.cfg \
  sweagent/swe-agent-run:latest \
  python run.py --image_name=sweagent/swe-agent:latest \
  --model_name gpt4 \
  --data_path https://github.com/pvlib/pvlib-python/issues/1603 \
  --config_file config/default_from_url.yaml  --skip_existing=False
```

<<<<<<< HEAD
!!! warning "Getting updates"
    Even though the image `sweagent/swe-agent:latest` has the tag `latest`,
    it is not automatically updated every time you run `docker run`. Instead,
    you need to manually run `docker pull sweagent/swe-agent:latest` periodically.

!!! tip "Tips"
    * For more information on the different API keys/tokens, see [here](keys.md).
    * If you're using docker on Windows, use `-v //var/run/docker.sock:/var/run/docker.sock`
    (double slash) to escape it ([more information](https://stackoverflow.com/a/47229180/)).
    * See the [installation issues section](tips.md) for more help if you run into
      trouble.
    * The optional `--rm` flag removes the docker container after the command has terminated.
      Therefore, to retrieve files (like generated patch files) from the container, please
      remove this flag.

To run the web server, make sure to forward port 3000:

```bash
docker run -p 3000:3000 -it -v /var/run/docker.sock:/var/run/docker.sock \
  -v $(pwd)/keys.cfg:/app/keys.cfg \ 
  sweagent/swe-agent-run:latest bash start_web_ui.sh    
```

=======
!!! note "Windows"
    If you're using docker on Windows, use `-v //var/run/docker.sock:/var/run/docker.sock`
    (double slash) to escape it ([more information](https://stackoverflow.com/a/47229180/)).

If you instead want to pass the keys as environment variables, use

```bash
docker run --rm -it -v /var/run/docker.sock:/var/run/docker.sock \
  -e GITHUB_TOKEN="yourgithubtoken" \
  -e OPENAI_API_KEY="youropenaikey" \
  sweagent/swe-agent-run:latest \
  # rest of the command above
```

!!! tip "More tips"
    See the [installation issues section](tips.md) for more help if you run into
    trouble.
  
>>>>>>> bd43aaac
{% include-markdown "../_footer.md" %}<|MERGE_RESOLUTION|>--- conflicted
+++ resolved
@@ -25,32 +25,7 @@
   --config_file config/default_from_url.yaml  --skip_existing=False
 ```
 
-<<<<<<< HEAD
-!!! warning "Getting updates"
-    Even though the image `sweagent/swe-agent:latest` has the tag `latest`,
-    it is not automatically updated every time you run `docker run`. Instead,
-    you need to manually run `docker pull sweagent/swe-agent:latest` periodically.
-
-!!! tip "Tips"
-    * For more information on the different API keys/tokens, see [here](keys.md).
-    * If you're using docker on Windows, use `-v //var/run/docker.sock:/var/run/docker.sock`
-    (double slash) to escape it ([more information](https://stackoverflow.com/a/47229180/)).
-    * See the [installation issues section](tips.md) for more help if you run into
-      trouble.
-    * The optional `--rm` flag removes the docker container after the command has terminated.
-      Therefore, to retrieve files (like generated patch files) from the container, please
-      remove this flag.
-
-To run the web server, make sure to forward port 3000:
-
-```bash
-docker run -p 3000:3000 -it -v /var/run/docker.sock:/var/run/docker.sock \
-  -v $(pwd)/keys.cfg:/app/keys.cfg \ 
-  sweagent/swe-agent-run:latest bash start_web_ui.sh    
-```
-
-=======
-!!! note "Windows"
+!!! tip "Windows"
     If you're using docker on Windows, use `-v //var/run/docker.sock:/var/run/docker.sock`
     (double slash) to escape it ([more information](https://stackoverflow.com/a/47229180/)).
 
@@ -64,9 +39,26 @@
   # rest of the command above
 ```
 
+!!! warning "Getting updates"
+    Even though the image `sweagent/swe-agent:latest` has the tag `latest`,
+    it is not automatically updated every time you run `docker run`. Instead,
+    you need to manually run `docker pull sweagent/swe-agent:latest` periodically.
+
+!!! tip "Retrieving generated files"
+    The optional `--rm` flag removes the docker container after the command has terminated.
+    Therefore, to retrieve files (like generated patch files) from the container, please
+    remove this flag.
+
+To run the web server, make sure to forward port 3000:
+
+```bash
+docker run -p 3000:3000 -it -v /var/run/docker.sock:/var/run/docker.sock \
+  -v $(pwd)/keys.cfg:/app/keys.cfg \ 
+  sweagent/swe-agent-run:latest bash start_web_ui.sh    
+```
+
 !!! tip "More tips"
     See the [installation issues section](tips.md) for more help if you run into
     trouble.
   
->>>>>>> bd43aaac
 {% include-markdown "../_footer.md" %}