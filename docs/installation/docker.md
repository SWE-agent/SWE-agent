--- conflicted
+++ resolved
@@ -2,11 +2,7 @@
 
 Instead of installing SWE-agent from source, you can also run the software directly using Docker.
 
-<<<<<<< HEAD
-1. [Install Docker](https://docs.docker.com/engine/install/), then start Docker locally. Problems? See [docker issues](tips.md#docker).
-=======
-1. Install Docker ([follow the docs](https://github.com/docker/docker-install) or use the [get-docker.sh script for linux](https://github.com/docker/docker-install)), then start Docker locally.
->>>>>>> 0a884eba
+1. Install Docker ([follow the docs](https://github.com/docker/docker-install) or use the [get-docker.sh script for linux](https://github.com/docker/docker-install)), then start Docker locally. Problems? See [docker issues](tips.md#docker).
 2. Run `docker pull sweagent/swe-agent:latest`
 3. Add your API tokens to a file `keys.cfg` as explained [here](keys.md) or pass them as
    environment variables.
