--- conflicted
+++ resolved
@@ -18,10 +18,6 @@
 # TOGETHER_API_KEY='Together API Key Here if using Together Model'
 ```
 
-<<<<<<< HEAD
-!!! tip "Models"
-    Some more information about the available models in our [usage FAQ](../usage/usage_faq.md).
-=======
 See the following links for tutorials on obtaining [Anthropic](https://docs.anthropic.com/en/api/getting-started), [OpenAI](https://platform.openai.com/docs/quickstart/step-2-set-up-your-api-key), and [Github](https://docs.github.com/en/authentication/keeping-your-account-and-data-secure/managing-your-personal-access-tokens) tokens.
 
 ### Models for testing
@@ -38,5 +34,4 @@
   whether you set `OPENAI_API_BASE_URL` correctly (if you're not using it, the
   line should be deleted or commented out).
   Also see [this issue](https://github.com/princeton-nlp/SWE-agent/issues/467)
-  for reference.
->>>>>>> de91f53f
+  for reference.