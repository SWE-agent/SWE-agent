--- conflicted
+++ resolved
@@ -19,9 +19,5 @@
 ## Advanced scripts
 
 * `sweagent merge-preds`: Merge multiple prediction files into a single file.
-<<<<<<< HEAD
 * `sweagent traj-to-demo`: Convert a trajectory file to an easy to edit demo file ([more information on demonstrations](../config/demonstrations.md)).
-=======
-* `sweagent traj-to-demo`: Convert a trajectory file to an easy to edit demo file ([more information on demonstrations](../config/demonstrations.md)).
-* `sweagent remove-unfinished`: Remove unfinished trajectories
->>>>>>> 463c3d15
+* `sweagent remove-unfinished`: Remove unfinished trajectories