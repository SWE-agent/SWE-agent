--- conflicted
+++ resolved
@@ -4,9 +4,8 @@
 import subprocess
 import time
 from contextlib import redirect_stdout
-<<<<<<< HEAD
 from typing import List
-
+import re
 from run import (
     CONFIG_DIR,
     ActionsArguments,
@@ -16,13 +15,7 @@
     ScriptArguments,
     main,
 )
-
-=======
-import re
-
-from run import main, ScriptArguments, EnvironmentArguments, AgentArguments, ModelArguments, ActionsArguments, CONFIG_DIR
 from getpass import getuser
->>>>>>> 7120970d
 
 def get_args_dev(
     model_name=None,
@@ -108,12 +101,9 @@
     max_workers=1,
     run_id="josh-testing",
     split="dev",
-<<<<<<< HEAD
     dev_ids = None,
-    test_ids = None
-=======
+    test_ids = None,
     full_dataset=None,
->>>>>>> 7120970d
 ):
     if predictions_path_override is None:
         dataset_name = full_dataset_name.split('/')[-1]
@@ -153,12 +143,9 @@
     preds = dev_preds if split == "dev" else test_preds
     if len(preds) == 0:
         print(f"No predictions found for split {split}")
-<<<<<<< HEAD
         return [], []
     else:
         print(f"Running evaluation for split {split} - {len(preds)} predictions found")
-=======
-        return
     
     milestone_1_percents = {}
     dataset = full_dataset[split]
@@ -171,8 +158,6 @@
     milestone_1_mean = sum(milestone_1_percents.values()) / len(milestone_1_percents) if milestone_1_percents else 0
     print(f'PATCHED ALL FILES: {len(milestone_1_success)}/{len(preds)}')
     print(f'MEAN FILES PATCHED: {milestone_1_mean:.2f}%')
-
->>>>>>> 7120970d
     command = [
         "python",
         "-m",
@@ -210,15 +195,10 @@
             print("\nResults:")
             for id in success_ids + failed_ids:
                 color = Fore.LIGHTGREEN_EX if id in success_ids else Fore.LIGHTRED_EX
-<<<<<<< HEAD
-                print(f"{color}• {id}{Style.RESET_ALL}")
-    return success_ids, failed_ids
-=======
                 perc = milestone_1_percents.get(id, 0)
                 milestone_1_emoji = '✅' if perc == 100 else '❌'
                 milestone_1 = f' (PATCHED FILES: {perc}% {milestone_1_emoji})'
                 print(f"{color}• {id}{milestone_1}{Style.RESET_ALL}")
->>>>>>> 7120970d
 
 def run_agent_and_catch_logs(
     model_name=None, instance="marshmallow-code__marshmallow-1359", cost_limit=0.05, split="dev"
@@ -239,94 +219,12 @@
 def run_agents_and_catch_logs(model_name, instance_ids: List, instance_cost_limit: float, split: str):
     import multiprocessing
 
-<<<<<<< HEAD
     num_cpus = multiprocessing.cpu_count()
     with multiprocessing.Pool(processes=num_cpus) as pool:
         results = pool.starmap(run_agent_and_catch_logs, [(model_name, instance_id, instance_cost_limit, split) for instance_id in instance_ids])
     
     log_lines = [line for result in results for line in result]
     return log_lines
-=======
-# TODO: goal here is for us to be able to run swe-agent and then eval it with swe-bench to know correct/incorrect.
-# Then, to enable us to add scoring functions that parse through the logged lines and keep track of intermediate metrics
-if __name__ == "__main__":
-    from datasets import load_dataset
-    d = load_dataset("princeton-nlp/SWE-bench_Lite")
-    # TODO: seems like in my local env I'm struggling with two packages causing run fails
-    # 0-2 types-pkg_resources
-    # 10 Failed to build h5py
-
-    #export PYTHONPATH=/<path to SWE-agent directory>/SWE-agent
-
-    mode = ["mini","sonnet","L3.1-70b-Together","L3.1-405b-BaseTen", "L3.1-70b-BaseTen", 'L3.1-70b-Groq'][3]
-    if mode == "mini":
-        model_name = "gpt-4o-mini"
-        cost_limit = 0.05
-    elif mode == "sonnet":
-        model_name = "claude-3-5-sonnet-20240620"
-        cost_limit = 1
-    elif mode == "L3.1-70b-Together":
-        model_name = "L3.1-70b-Together"
-        cost_limit = 0.50
-    elif mode == "L3.1-405b-BaseTen":
-        model_name = "L3.1-405b-BaseTen"
-        cost_limit = 1.0
-    elif mode == "L3.1-70b-BaseTen":
-        model_name = "L3.1-70b-BaseTen"
-        cost_limit = 1.0
-    elif mode == "L3.1-70b-Groq":
-        model_name = "L3.1-70b-Groq"
-        cost_limit = 1.0
-    run_agent = False
-    evaluate_agent = True
-    split = "dev"
-    first_question_index = 0
-    last_question_index = 23
-    ids = ['pvlib__pvlib-python-1072']
-
-    runnable_problems_by_split = get_runnable_problems(
-        f"trajectories/{getuser()}/{model_name}__SWE-bench_Lite__default__t-0.00__p-0.95__c-0.05__install-1"
-    )
-    print("Model name: ", model_name)
-    print({k: len(v) for k, v in runnable_problems_by_split.items()})
-
-    if run_agent:
-        for question_index in range(first_question_index, last_question_index):
-            if len(ids) > 0 and d[split][question_index]["instance_id"] not in ids:
-                continue
-            print("Running agent for question index: ", question_index)
-            print(d[split][question_index]["instance_id"])
-            run_and_catch_logs(model_name=model_name, instance=d[split][question_index]["instance_id"], cost_limit=cost_limit, split=split)
-    if evaluate_agent:
-        import time
-
-        t0 = time.time()
-        splits = ["dev", "test"]
-        for split in splits:
-            print("Running evaluation for split: ", split)
-            run_swebench_evaluation(
-                predictions_path_override=None,
-                model_name=model_name,
-                full_dataset_name="princeton-nlp/SWE-bench_Lite",
-                cost_limit=cost_limit,
-                temperature=0.00,
-                top_p=0.95,
-                run_id="test",
-                split=split,
-                max_workers=2,
-                full_dataset=d
-            )
-        print("Time taken: ", time.time() - t0)
-        # 9.560726881027222 - cached 14/0
-        #
-    # Successes so far
-    # gpt-4o-mini
-    # dev
-    # • pvlib__pvlib-python-1072
-    # • pydicom__pydicom-1694
-    # test 
-    # • astropy__astropy-14995
->>>>>>> 7120970d
 
 
 # TODO: goal here is for us to be able to run swe-agent and then eval it with swe-bench to know correct/incorrect.
