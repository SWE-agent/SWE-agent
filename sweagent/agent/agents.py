--- conflicted
+++ resolved
@@ -608,17 +608,8 @@
             )
         except ContextWindowExceededError:
             logger.warning(f"Context window exceeded")
-<<<<<<< HEAD
             return "Exit due to context window", "exit_context", "Exit due to context window"
         except CostLimitExceededError:
-=======
-            return (
-                "Exit due to context window",
-                "exit_context",
-                "Exit due to context window",
-            )
-        except CostLimitExceededError as e:
->>>>>>> 31d143c1
             logger.warning(f"Cost limit exceeded")
             return "Exit due to cost limit", "exit_cost", "Exit due to cost limit"
         except RetryError as e:
