import hashlib
import shlex
import docker
import json
import logging
import os
import re
import subprocess
import tarfile
import tempfile
import time
import traceback

from datasets import load_dataset, load_from_disk
from ghapi.all import GhApi
from io import BytesIO
from pathlib import Path
from subprocess import PIPE, STDOUT
from typing import Any, List, Optional, Set, Tuple, Dict

from git import InvalidGitRepositoryError, Repo


LOGGER_NAME = "intercode"
START_UP_DELAY = 5
TIMEOUT_DURATION = 25
GITHUB_ISSUE_URL_PATTERN = re.compile(r'github\.com\/(.*?)\/(.*?)\/issues\/(\d+)')
GITHUB_REPO_URL_PATTERN = re.compile(r'.*[/@]?github\.com\/([^/]+)\/([^/]+)')

logger = logging.getLogger(LOGGER_NAME)


def get_data_path_name(data_path: str):
    """ if data_path is a file, return the file stem
    elif it's a github url, return the owner__repo_name
    """
    match = GITHUB_ISSUE_URL_PATTERN.search(data_path)
    if match:
        owner, repo, _ = match.groups()
        return f"{owner}__{repo}"
    return Path(data_path).stem


def is_github_issue_url(data_path: str) -> bool:
    """Check if data_path is an URL pointing to a github issue"""
    return GITHUB_ISSUE_URL_PATTERN.search(data_path) is not None


def is_github_repo_url(data_path: str) -> bool:
    """Check if data_path is an URL pointing to a github repository.
    Paths to issues or PRs will also match this pattern.
    """
    return GITHUB_REPO_URL_PATTERN.search(data_path) is not None


# todo: Why not just use copy_anything_to_container?
def copy_file_to_container(container, contents, container_path):
    """
    Copies a given string into a Docker container at a specified path.

    Args:
    - container: Docker SDK container object.
    - contents: The string to copy into the container.
    - container_path: The path inside the container where the string should be copied to.

    Returns:
    - None
    """
    temp_file_name = None

    try:
        # Create a temporary file
        with tempfile.NamedTemporaryFile(delete=False) as temp_file:
            temp_file_name = temp_file.name
            # Write the string to the temporary file and ensure it's written to disk
            temp_file.write(contents.encode('utf-8'))
            temp_file.flush()
            os.fsync(temp_file.fileno())

        # Create a TAR archive in memory containing the temporary file
        with tempfile.NamedTemporaryFile():
            with open(temp_file_name, 'rb') as temp_file:
                # Prepare the TAR archive
                with BytesIO() as tar_stream:
                    with tarfile.open(fileobj=tar_stream, mode='w') as tar:
                        tar_info = tarfile.TarInfo(name=os.path.basename(container_path))
                        tar_info.size = os.path.getsize(temp_file_name)
                        tar.addfile(tarinfo=tar_info, fileobj=temp_file)
                    tar_stream.seek(0)
                    # Copy the TAR stream to the container
                    container.put_archive(path=os.path.dirname(container_path), data=tar_stream.read())

    except Exception as e:
        logger.error(f"An error occurred: {e}")
        logger.error(traceback.format_exc())
    finally:
        # Cleanup: Remove the temporary file if it was created
        if temp_file_name and os.path.exists(temp_file_name):
            os.remove(temp_file_name)


def copy_anything_to_container(container, host_path: str, container_path: str) -> None:
    """Copy files or directories from host to container
    
    Note: Will need to set ownership on the copied files in the container.
    """
    if not Path(host_path).exists():
        msg = f"Path {host_path} does not exist, cannot copy it to container."
        raise FileNotFoundError(msg)
    cmd = ["docker", "cp", host_path, f"{container.id}:{container_path}"]
    logger.debug(f"Copying {host_path} to container at {container_path} with command: {shlex.join(cmd)}")
    try:
        subprocess.run(cmd, check=True)
    except subprocess.CalledProcessError as e:
        msg = f"Error copying {host_path} to container at {container_path}: {e}"
        raise RuntimeError(msg) from e


def read_with_timeout(container, pid_func, timeout_duration):
    """
    Read data from a subprocess with a timeout.
    This function uses a file descriptor to read data from the subprocess in a non-blocking way.

    Args:
        container (subprocess.Popen): The subprocess container.
        pid_func (function): A function that returns a list of process IDs (except the PID of the main process).
        timeout_duration (int): The timeout duration in seconds.

    Returns:
        str: The data read from the subprocess, stripped of trailing newline characters.

    Raises:
        TimeoutError: If the timeout duration is reached while reading from the subprocess.
    """
    buffer = b""
    fd = container.stdout.fileno()
    end_time = time.time() + timeout_duration

    os.set_blocking(fd, False)

    while time.time() < end_time:
        pids = pid_func()
        if len(pids) > 0:
            # There are still PIDs running
            time.sleep(0.05)
            continue
        try:
            data = os.read(fd, 4096)
            if data:
                buffer += data
            else:
                break  # No more data to read
        except BlockingIOError:
            break  # No more data to read
        
        time.sleep(0.05)  # Prevents CPU hogging

    if container.poll() is not None:
        raise RuntimeError("Subprocess exited unexpectedly.\nCurrent buffer: {}".format(buffer.decode()))
    if time.time() >= end_time:
        raise TimeoutError("Timeout reached while reading from subprocess.\nCurrent buffer: {}\nRunning PIDs: {}".format(buffer.decode(), pids))
    return buffer.decode()

<<<<<<< HEAD
=======

PROCESS_DONE_MARKER_START = "///PROCESS-DONE:"
PROCESS_DONE_MARKER_END= ":PROCESS-DONE///"
PROCESS_DONE_REGEX = re.compile(rf"{PROCESS_DONE_MARKER_START}(.+?){PROCESS_DONE_MARKER_END}")


def read_with_timeout_experimental(container, timeout_duration):
    """
    Read data from a subprocess with a timeout.
    This function uses a file descriptor to read data from the subprocess in a non-blocking way.

    NOTE: This is an experimental implementation that is faster than `read_with_timeout`, but
    has not been thoroughly tested.

    Args:
        container (subprocess.Popen): The subprocess container.
        timeout_duration (int): The timeout duration in seconds.

    Returns:
        str: The data read from the subprocess, stripped of trailing newline characters.

    Raises:
        TimeoutError: If the timeout duration is reached while reading from the subprocess.
    """
    buffer = b""
    fd = container.stdout.fileno()
    end_time = time.time() + timeout_duration

    while time.time() < end_time:
        ready_to_read, _, _ = select.select([fd], [], [], 0.01)
        if ready_to_read:
            data = os.read(fd, 4096)
            if data:
                buffer += data
        if PROCESS_DONE_MARKER_START in buffer.decode():
            break
        time.sleep(0.01)  # Prevents CPU hogging

    if container.poll() is not None:
        raise RuntimeError("Subprocess exited unexpectedly.\nCurrent buffer: {}".format(buffer.decode()))
    if time.time() >= end_time:
        raise TimeoutError("Timeout reached while reading from subprocess.\nCurrent buffer: {}".format(buffer.decode()))
    decoded = buffer.decode()
    body = "\n".join(line for line in decoded.splitlines() if not line.startswith(PROCESS_DONE_MARKER_START))
    last_line = decoded.splitlines()[-1]
    _results = PROCESS_DONE_REGEX.search(last_line)
    if _results is None:
        raise ValueError(f"Could not find process done marker in last line: {last_line=}, {body=}")
    exit_code = _results.group(1)
    return body, exit_code


class timeout:
    def __init__(self, seconds=TIMEOUT_DURATION, error_message="Timeout"):
        self.seconds = seconds
        self.error_message = error_message

    def handle_timeout(self, signum, frame):
        raise TimeoutError(self.error_message)

    def __enter__(self):
        signal.signal(signal.SIGALRM, self.handle_timeout)
        signal.alarm(self.seconds)

    def __exit__(self, type, value, traceback):
        signal.alarm(0)


>>>>>>> 3e5b4eeb
def get_background_pids(container_obj):
    pids = (
        container_obj.exec_run("ps -eo pid,comm --no-headers")
        .output.decode()
        .split("\n")
    )
    pids = [x.split() for x in pids if x]
    pids = [x for x in pids if x[1] not in {"ps"} and x[0] != "1"]
    bash_pids = [x for x in pids if x[1] == "bash"]
    other_pids = [x for x in pids if x[1] not in {"bash"}]
    return bash_pids, other_pids


def _get_non_persistent_container(ctr_name: str, image_name: str) -> Tuple[subprocess.Popen, set]:
    startup_cmd = [
        "docker",
        "run",
        "-i",
        "--rm",
        "--name",
        ctr_name,
        image_name,
        "/bin/bash",
        "-l",
        "-m",
    ]
    logger.debug(f"Starting container with command: %s", shlex.join(startup_cmd))
    container = subprocess.Popen(
        startup_cmd,
        stdin=PIPE,
        stdout=PIPE,
        stderr=STDOUT,
        text=True,
        bufsize=1, # line buffered
    )
    os.set_blocking(container.stdout.fileno(), False)
    time.sleep(START_UP_DELAY)
    # try to read output from container setup (usually an error), timeout if no output
    output = read_with_timeout(container, lambda: list(), timeout_duration=2)
    if output:
        logger.error(f"Unexpected container setup output: {output}")

    return container, {"1", }  # bash PID is always 1 for non-persistent containers


def _get_persistent_container(ctr_name: str, image_name: str, persistent: bool = False) -> Tuple[subprocess.Popen, Set]:
    client = docker.from_env()
    containers = client.containers.list(all=True, filters={"name": ctr_name})
    if ctr_name in [c.name for c in containers]:
        container_obj = client.containers.get(ctr_name)
        if container_obj.status in {"created"}:
            container_obj.start()
        elif container_obj.status in {"running"}:
            pass
        elif container_obj.status in {"exited"}:
            container_obj.restart()
        elif container_obj.status in {"paused"}:
            container_obj.unpause()
        else:
            raise RuntimeError(f"Unexpected container status: {container_obj.status}")
    else:
        container_obj = client.containers.run(
            image_name,
            command='/bin/bash -l -m',
            name=ctr_name,
            stdin_open=True,
            tty=True,
            detach=True,
            auto_remove=not persistent,
        )
        container_obj.start()
    startup_cmd =  [
        "docker",
        "exec",
        "-i",
        ctr_name,
        "/bin/bash",
        "-l",
        "-m",
    ]
    logger.debug(f"Starting container with command: %s", shlex.join(startup_cmd))
    container = subprocess.Popen(
        startup_cmd,
        stdin=PIPE,
        stdout=PIPE,
        stderr=STDOUT,
        text=True,
        bufsize=1, # line buffered
    )
    os.set_blocking(container.stdout.fileno(), False)
    time.sleep(START_UP_DELAY)
    # try to read output from container setup (usually an error), timeout if no output
    output = read_with_timeout(container, lambda: list(), timeout_duration=2)
    if output:
        logger.error(f"Unexpected container setup output: {output}")

    # Get the process IDs of the container
    # There should be at least a head process and possibly one child bash process
    bash_pids, other_pids = get_background_pids(container_obj)
    bash_pid = 1
    if len(bash_pids) == 1:
        bash_pid = bash_pids[0][0]
    elif len(bash_pids) > 1 or len(other_pids) > 0:
        raise RuntimeError(f"Detected alien processes attached or running. Please ensure that no other agents are running on this container. PIDs: {bash_pids}, {other_pids}")
    return container, set(map(str, [bash_pid, 1, ]))


def get_container(ctr_name: str, image_name: str, persistent: bool = False) -> Tuple[subprocess.Popen, Set]:
    """
    Get a container object for a given container name and image name

    Arguments:
        ctr_name (str): Name of container
        image_name (str): Name of image
        persistent (bool): Whether to use a persistent container or not
    Returns:
        Container object
    """
    # Let's first check that the image exists and give some better error messages
    try:
        client = docker.from_env()
    except docker.errors.DockerException as e:
        if "connection aborted" in str(e).lower() or "connection refused" in str(e).lower():
            msg = (
                "Probably the Docker daemon is not running. Please start the Docker daemon and try again. "
                "You might need to allow the use of the docker socket "
                "(https://github.com/princeton-nlp/SWE-agent/issues/159) or symlink the socket "
                "if it's at a non-standard location "
                "(https://github.com/princeton-nlp/SWE-agent/issues/20#issuecomment-2047506005)."
            )
            raise RuntimeError(msg) from e
        raise
    filterred_images = client.images.list(filters={'reference': image_name})
    if len(filterred_images) == 0:
        msg = (
            f"Image {image_name} not found. Please ensure it is built and available. "
            "Please double-check that you followed all installation/setup instructions from the "
            "readme."
        )
        raise RuntimeError(msg)
    elif len(filterred_images) > 1:
        logger.warning(f"Multiple images found for {image_name}, that's weird.")
    attrs = filterred_images[0].attrs 
    if attrs is not None:
        logger.info(
            f"Found image {image_name} with tags: {attrs['RepoTags']}, created: {attrs['Created']} "
            f"for {attrs['Os']} {attrs['Architecture']}."
        )

    if persistent:
        return _get_persistent_container(ctr_name, image_name)
    else:
        return _get_non_persistent_container(ctr_name, image_name)


def get_commit(api: GhApi, owner: str, repo: str, base_commit: str = None):
    if base_commit:
        commit = api.repos.get_commit(owner, repo, base_commit)
    else:
        commit = api.repos.list_commits(owner, repo)[0]
    return commit



class InvalidGithubURL(ValueError):
    ...


def parse_gh_issue_url(issue_url: str) -> Tuple[str, str, str]:
    """Return owner, repo, issue number from issue url"""
    match = GITHUB_ISSUE_URL_PATTERN.search(issue_url)
    if not match:
        raise InvalidGithubURL(f"Invalid GitHub issue URL: {issue_url}")
    res = match.groups()
    assert len(res) == 3
    return tuple(res)  # type: ignore


def parse_gh_repo_url(repo_url: str) -> Tuple[str, str]:
    """Return owner, repo from repo url"""
    match = GITHUB_REPO_URL_PATTERN.search(repo_url)
    if not match:
        raise InvalidGithubURL(f"Invalid GitHub issue URL: {repo_url}")
    res = match.groups()
    assert len(res) == 2
    return tuple(res)  # type: ignore


def get_gh_issue_data(issue_url: str, *, token: str = ""):
    """Returns github issue data in the form of a dictionary.
    See https://docs.github.com/en/rest/issues/issues?apiVersion=2022-11-28#get-an-issue
    for return format
    """
    owner, repo, issue_number = parse_gh_issue_url(issue_url)
    api = GhApi(token=token)
    return api.issues.get(owner, repo, issue_number)



def get_problem_statement_from_github_issue(owner: str, repo: str, issue_number: str, *, token: Optional[str] = "") -> str:
    """Return problem statement from github issue"""
    api = GhApi(token=token)
    issue = api.issues.get(owner, repo, issue_number)
    title = issue.title if issue.title else ""
    body = issue.body if issue.body else ""
    return f"{title}\n{body}\n"


class InstanceBuilder:
    def __init__(self, token: Optional[str] = None):
        """This helper class is used to build the data for an instance object, 
        retrieving problem statements from github issues or local files and setting
        repo paths from github urls or local paths.
        """
        # Args that will be passed to the Instance constructor
        self.args = {}
        self.token = token
        self._instance_id_problem_suffix = ""

    def set_problem_statement_from_gh_issue(self, issue_url: str):
        owner, repo, issue_number = parse_gh_issue_url(issue_url)
        self.args["problem_statement"] = get_problem_statement_from_github_issue(owner, repo, issue_number, token=self.token)
        self.args["instance_id"] = f"{owner}__{repo}-i{issue_number}"
        self.args["problem_statement_source"] = "online"
    
    def set_problem_statement_from_file(self, file_path: str):
        self.args["problem_statement"] = Path(file_path).read_text()
        self.args["instance_id"] = hashlib.sha256(self.args["problem_statement"].encode()).hexdigest()[:6]
        self.args["problem_statement_source"] = "local"

    def set_problem_statement(self, data_path: str ):
        """Get problem statement for a single instance from a github issue url or a 
        path to a markdown or text file.
        """
        if is_github_issue_url(data_path):
            self.set_problem_statement_from_gh_issue(data_path)
        elif Path(data_path).is_file():
            self.set_problem_statement_from_file(data_path)
        else:
            msg = f"Not sure how to get problem statement from {data_path=}."
            raise ValueError(msg)
    
    def set_repo_info_from_gh_url(self, url: str, base_commit: Optional[str] = None):
        owner, repo = parse_gh_repo_url(url)
        self.args["repo"] = f"{owner}/{repo}"
        self.args["repo_type"] = "github"
        if base_commit:
            self.args["base_commit"] = base_commit
        else:
            api = GhApi(token=self.token)
            self.args["base_commit"] = get_commit(api, owner, repo, base_commit).sha
        self.args["version"] = self.args["base_commit"][:7]
    
    def set_repo_info_from_local_path(self, path: str, base_commit: Optional[str] = None):
        self.args["repo"] = str(Path(path).resolve())
        self.args["repo_type"] = "local"
        if base_commit:
            self.args["base_commit"] = base_commit
        else:
            try:
                repo = Repo(path, search_parent_directories=True)
            except InvalidGitRepositoryError as e:
                msg = f"Could not find git repository at {path=}."
                raise ValueError(msg) from e
            if repo.is_dirty():
                msg = f"Local git repository {path} is dirty. Please commit or stash changes."
                raise ValueError(msg)
            self.args["base_commit"] = repo.head.object.hexsha
        self.args["version"] = self.args["base_commit"][:7]
    
    def set_repo_info(self, repo: str, base_commit: Optional[str] = None):
        if is_github_repo_url(repo):
            self.set_repo_info_from_gh_url(repo, base_commit=base_commit)
        elif Path(repo).is_dir():
            self.set_repo_info_from_local_path(repo, base_commit=base_commit)
        else:
            raise ValueError(f"Could not determine repo path from {repo=}.")
    
    def set_from_dict(self, instance_dict: Dict[str, Any]):
        self.args |= instance_dict
    
    def set_missing_fields(self):
        # todo: This field is only needed while swe_env is using some questionable logic
        # to determine whether to clone from a mirror or not. This should be removed in the future.
        # Values: 'swe-bench' (loaded from json/jsonl for swe-bench style inference),
        # 'online' (loaded from github issue or similar) or 'local' (loaded from local file)
        if "problem_statement_source" not in self.args:
            self.args["problem_statement_source"] = "swe-bench"
        if "repo_type" not in self.args: 
            self.args["repo_type"] = "github"
    
    def validate(self):
        required_fields = [
            "problem_statement",
            "instance_id",
            "repo",
            "repo_type",
            "base_commit",
            "version",
            "problem_statement_source",
        ]
        if not all(x in self.args for x in required_fields):
            missing = set(required_fields) - set(self.args.keys())
            raise ValueError(f"Missing required fields: {missing=}")
        if self.args["repo_type"] not in {"github", "local"}:
            raise ValueError(f"Invalid repo type: {self.args['repo_type']=}")
        if self.args["repo_type"] == "github" and self.args["repo"].count("/") != 1:
            raise ValueError(f"Invalid repo format for {self.args['repo_type']=}: {self.args['repo']=}")
    
    def build(self) -> Dict[str, Any]:
        self.set_missing_fields()
        self.validate()
        return self.args
    

def get_instances(
        file_path: str, 
        base_commit: Optional[str] = None, 
        split: Optional[str] = None, 
        token: Optional[str] = None,
        *,
        repo_path: str = "",
    ) -> List[Dict[str, Any]]:
    """
    Getter function for handling json, jsonl files

    Args:
        file_path (str): Path to file

    Returns:
        List of instances as dictionaries
    """
    def instance_from_dict(instances):
        ib = InstanceBuilder(token=token)
        ib.set_from_dict(instances)
        return ib.build()

    def postproc_instance_list(instances):
        if isinstance(instances, dict):
            msg = "Expected a list of instances, got a dictionary."
            raise ValueError(msg)
        return [instance_from_dict(x) for x in instances]


    # If file_path is a directory, attempt load from disk
    if os.path.isdir(file_path):
        try:
            dataset_or_dict = load_from_disk(file_path)
            if isinstance(dataset_or_dict, dict):
                return postproc_instance_list(dataset_or_dict[split])
            return postproc_instance_list(dataset_or_dict)
        except FileNotFoundError:
            # Raised by load_from_disk if the directory is not a dataset directory
            pass

    # The next if statement is very brittle logic to determine if we're processing a single instance
    if (Path(file_path).is_file() and Path(file_path).suffix in ['.md', '.txt']) or is_github_issue_url(file_path):
        ib = InstanceBuilder(token=token)
        ib.set_problem_statement(file_path)
        if repo_path:
            ib.set_repo_info(repo_path, base_commit=base_commit)
        elif is_github_repo_url(file_path):
            ib.set_repo_info_from_gh_url(file_path)
        else:
            raise ValueError(f"Could not determine repo path from {file_path=}, {repo_path=}")

        return [ib.build()]
    
    if base_commit is not None:
        raise ValueError("base_commit must be None if data_path is not a github issue url")

    # If file_path is a file, load the file
    if file_path.endswith(".json"):
        return postproc_instance_list(json.load(open(file_path)))
    if file_path.endswith(".jsonl"):
        return postproc_instance_list([json.loads(x) for x in open(file_path, 'r').readlines()])

    if repo_path:
        msg = "repo_path must be empty if data_path is not a github url or local repo url"
        raise ValueError(msg)

    # Attempt load from HF datasets as a last resort
    try:
        return postproc_instance_list(load_dataset(file_path, split=split))
    except:
        raise ValueError(
            f"Could not load instances from {file_path}. "
            "Please ensure --data_path is a GitHub URL, a SWE-bench HuggingFace dataset, or a JSON/JSONL file."
        )


def get_associated_commit_urls(org: str, repo: str, issue_number: str, *, token: str = "") -> list[str]:
    """Return the URLs of commits that would close an issue."""
    api = GhApi(token=token)
    # Strangely the "pull_request" field of api.issues.get is often not set
    # so we have to go through the events to check if there's a commit
    events = api.issues.list_events(org, repo, issue_number)
    commit_urls = []
    for event in events:
        if not event.event == "referenced":
            continue
        if not event.commit_id:
            continue
        commit = api.repos.get_commit(org, repo, event.commit_id)
        message = commit.commit.message
        if f"fixes #{issue_number}" in message.lower() or f"closes #{issue_number}" in message.lower():
            commit_urls.append(commit.html_url)
    return commit_urls


def remove_triple_backticks(text: str) -> str:
    return "\n".join(line.removeprefix("```") for line in text.splitlines())

_MARKDOWN_TRAJECTORY_EMOJI_MAPPING = {
    "observation": "👀",
    "response": "️🧑‍🚒",
    "state": "🧠",
    "thought": "💡",

}
def format_trajectory_markdown(trajectory: List[Dict[str, str]]):
    """Format a trajectory as a markdown string for use in gh PR description."""
    prefix = [
        "<details>",
        "<summary>Thought process ('trajectory') of SWE-agent (click to expand)</summary>",
        "",
        "",
    ]
    steps = []
    for i, step in enumerate(trajectory):
        step_strs = []
        for key, value in step.items():
            emoji = _MARKDOWN_TRAJECTORY_EMOJI_MAPPING.get(key, "")
            if emoji:
                emoji += " "
            step_strs.append(f"**{emoji}{key.capitalize()} ({i})**:")
            if key in ["observation", "state", "action"]:
                step_strs.append("```")
                step_strs.append(remove_triple_backticks(value).strip())
                step_strs.append("```")
            else:
                step_strs.append(value.strip())
        steps.append("\n".join(step_strs))
    suffix = [
        "",
        "</details>",
    ] 
    return "\n".join(prefix) + "\n\n---\n\n".join(steps) + "\n".join(suffix)<|MERGE_RESOLUTION|>--- conflicted
+++ resolved
@@ -161,8 +161,6 @@
         raise TimeoutError("Timeout reached while reading from subprocess.\nCurrent buffer: {}\nRunning PIDs: {}".format(buffer.decode(), pids))
     return buffer.decode()
 
-<<<<<<< HEAD
-=======
 
 PROCESS_DONE_MARKER_START = "///PROCESS-DONE:"
 PROCESS_DONE_MARKER_END= ":PROCESS-DONE///"
@@ -187,6 +185,8 @@
     Raises:
         TimeoutError: If the timeout duration is reached while reading from the subprocess.
     """
+    import select
+
     buffer = b""
     fd = container.stdout.fileno()
     end_time = time.time() + timeout_duration
@@ -215,23 +215,6 @@
     return body, exit_code
 
 
-class timeout:
-    def __init__(self, seconds=TIMEOUT_DURATION, error_message="Timeout"):
-        self.seconds = seconds
-        self.error_message = error_message
-
-    def handle_timeout(self, signum, frame):
-        raise TimeoutError(self.error_message)
-
-    def __enter__(self):
-        signal.signal(signal.SIGALRM, self.handle_timeout)
-        signal.alarm(self.seconds)
-
-    def __exit__(self, type, value, traceback):
-        signal.alarm(0)
-
-
->>>>>>> 3e5b4eeb
 def get_background_pids(container_obj):
     pids = (
         container_obj.exec_run("ps -eo pid,comm --no-headers")
