--- conflicted
+++ resolved
@@ -15,11 +15,7 @@
 from io import BytesIO
 from pathlib import Path
 from subprocess import PIPE, STDOUT
-<<<<<<< HEAD
-from typing import List, Tuple, Dict
-=======
 from typing import List, Set, Tuple, Dict
->>>>>>> 388d79f4
 
 LOGGER_NAME = "intercode"
 START_UP_DELAY = 5
