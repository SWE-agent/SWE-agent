--- conflicted
+++ resolved
@@ -64,11 +64,8 @@
         self.title = title
         self.gold_patch = gold_patch
         self.overview_stats = overview_stats
-<<<<<<< HEAD
         self.scroll_top()
-=======
         self.i_step = -1
->>>>>>> b941a988
         self.update_content()
 
     def compose(self) -> ComposeResult:
@@ -128,25 +125,15 @@
         return self._show_step_simple(item)
 
     def action_next_item(self) -> None:
-<<<<<<< HEAD
-        if self.current_index < self.n_steps:
-            self.current_index += 1
-            self.scroll_top()
-            self.update_content()
-
-    def action_previous_item(self) -> None:
-        if self.current_index > -1:
-            self.current_index -= 1
-            self.scroll_top()
-=======
         if self.i_step < self.n_steps:
             self.i_step += 1
+            self.scroll_top()
             self.update_content()
 
     def action_previous_item(self) -> None:
         if self.i_step > -1:
             self.i_step -= 1
->>>>>>> b941a988
+            self.scroll_top()
             self.update_content()
 
     def action_toggle_view(self) -> None:
