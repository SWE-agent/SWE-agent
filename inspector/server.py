--- conflicted
+++ resolved
@@ -2,11 +2,7 @@
 import json
 import os
 import socketserver
-<<<<<<< HEAD
-from typing import Any, Dict, Optional
-=======
-from typing import List
->>>>>>> cde88306
+from typing import Any, Dict, Optional, List
 import yaml
 
 from pathlib import Path
