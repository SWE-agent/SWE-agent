#!/usr/bin/env bash

set -euo pipefail

this_dir="$( cd "$( dirname "${BASH_SOURCE[0]}" )" >/dev/null 2>&1 && pwd )"

function cleanup {
    echo "Stopping react server"
    npx --prefix "${this_dir}/sweagent/frontend" pm2 delete swe-agent
    echo "Stopping Flask server"
    kill "$flask_pid" 2>/dev/null
    echo "Cleanup complete"
}

function print_log {
    echo "Something went wrong. Here's web_api.log:"
    echo "----------"
    cat web_api.log
    echo "----------"
}

trap print_log ERR
python sweagent/api/server.py > web_api.log 2>&1 &
cd "${this_dir}/sweagent/frontend"
npm install
trap cleanup EXIT
npx pm2 start --name swe-agent npm -- start

echo "* If you are running on your own machine, then a browser window "
echo "  should have already opened. If not, wait a few more seconds, then "
echo "  open your browser at http://localhost:3000"
echo "* If you are running in github codespaces, please click the popup "
echo "  that offers to forward port 3000 (not 8000!)."
echo "  Missed it? Find more information at "
echo "  https://princeton-nlp.github.io/SWE-agent/installation/codespaces#running-the-web-ui"
echo "* Something went wrong? Please check "
echo "  web_api.log for error messages!"

cd ../../
<<<<<<< HEAD
trap print_log ERR
python sweagent/api/server.py > web_api.log 2>&1 &
flask_pid=$!
=======
>>>>>>> fa4b0c37

wait -n
exit $?<|MERGE_RESOLUTION|>--- conflicted
+++ resolved
@@ -21,6 +21,8 @@
 
 trap print_log ERR
 python sweagent/api/server.py > web_api.log 2>&1 &
+flask_pid=$!
+
 cd "${this_dir}/sweagent/frontend"
 npm install
 trap cleanup EXIT
@@ -37,12 +39,6 @@
 echo "  web_api.log for error messages!"
 
 cd ../../
-<<<<<<< HEAD
-trap print_log ERR
-python sweagent/api/server.py > web_api.log 2>&1 &
-flask_pid=$!
-=======
->>>>>>> fa4b0c37
 
 wait -n
 exit $?